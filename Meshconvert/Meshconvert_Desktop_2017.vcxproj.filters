﻿<?xml version="1.0" encoding="utf-8"?>
<Project ToolsVersion="4.0" xmlns:atg="http://atg.xbox.com" xmlns="http://schemas.microsoft.com/developer/msbuild/2003">
  <ItemGroup>
    <Filter Include="Resource Files">
      <UniqueIdentifier>{8e114980-c1a3-4ada-ad7c-83caadf5daeb}</UniqueIdentifier>
      <Extensions>rc;ico;cur;bmp;dlg;rc2;rct;bin;rgs;gif;jpg;jpeg;jpe</Extensions>
    </Filter>
    <Filter Include="Wavefront OBJ">
      <UniqueIdentifier>{a500efbf-87f7-4c3b-b7c4-a3505a25d342}</UniqueIdentifier>
    </Filter>
    <Filter Include="glTF">
      <UniqueIdentifier>{fe47bb9e-2c81-4fb2-bdfb-75a97a2b0356}</UniqueIdentifier>
    </Filter>
  </ItemGroup>
  <ItemGroup>
    <ClCompile Include="Meshconvert.cpp" />
    <ClCompile Include="Mesh.cpp" />
    <CLInclude Include="Mesh.h" />
    <ClCompile Include="MeshOBJ.cpp">
      <Filter>Wavefront OBJ</Filter>
    </ClCompile>
    <ClCompile Include="Mesh_glTF.cpp">
      <Filter>glTF</Filter>
    </ClCompile>
  </ItemGroup>
  <ItemGroup>
    <ClInclude Include="..\Utilities\WaveFrontReader.h">
      <Filter>Wavefront OBJ</Filter>
    </ClInclude>
<<<<<<< HEAD
    <ClInclude Include="json.hpp">
      <Filter>glTF</Filter>
    </ClInclude>
=======
    <ClInclude Include="SDKMesh.h" />
>>>>>>> 53bc1d6c
  </ItemGroup>
  <ItemGroup>
    <ResourceCompile Include="Meshconvert.rc">
      <Filter>Resource Files</Filter>
    </ResourceCompile>
  </ItemGroup>
  <ItemGroup>
  </ItemGroup>
</Project><|MERGE_RESOLUTION|>--- conflicted
+++ resolved
@@ -27,13 +27,10 @@
     <ClInclude Include="..\Utilities\WaveFrontReader.h">
       <Filter>Wavefront OBJ</Filter>
     </ClInclude>
-<<<<<<< HEAD
     <ClInclude Include="json.hpp">
       <Filter>glTF</Filter>
     </ClInclude>
-=======
     <ClInclude Include="SDKMesh.h" />
->>>>>>> 53bc1d6c
   </ItemGroup>
   <ItemGroup>
     <ResourceCompile Include="Meshconvert.rc">
