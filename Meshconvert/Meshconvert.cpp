//--------------------------------------------------------------------------------------
// File: Meshconvert.cpp
//
// Meshconvert command-line tool (sample for DirectXMesh library)
//
// Copyright (c) Microsoft Corporation.
// Licensed under the MIT License.
//
// http://go.microsoft.com/fwlink/?LinkID=324981
//--------------------------------------------------------------------------------------

#pragma warning(push)
#pragma warning(disable : 4005)
#define WIN32_LEAN_AND_MEAN
#define NOMINMAX
#define NODRAWTEXT
#define NOGDI
#define NOMCX
#define NOSERVICE
#define NOHELP
#pragma warning(pop)

#include <algorithm>
#include <cassert>
#include <cstddef>
#include <cstdio>
#include <cstdlib>
#include <cwchar>
#include <cwctype>
#include <fstream>
#include <iterator>
#include <list>
#include <locale>
#include <memory>
#include <set>
#include <string>

#include "Mesh.h"

using namespace DirectX;

namespace
{
    enum OPTIONS : uint32_t
    {
        OPT_RECURSIVE = 1,
        OPT_TOPOLOGICAL_ADJ,
        OPT_GEOMETRIC_ADJ,
        OPT_NORMALS,
        OPT_WEIGHT_BY_AREA,
        OPT_WEIGHT_BY_EQUAL,
        OPT_TANGENTS,
        OPT_CTF,
        OPT_OPTIMIZE,
        OPT_OPTIMIZE_LRU,
        OPT_CLEAN,
        OPT_OUTPUTFILE,
        OPT_TOLOWER,
        OPT_SDKMESH,
        OPT_SDKMESH_V2,
        OPT_CMO,
        OPT_VBO,
        OPT_WAVEFRONT_OBJ,
        OPT_CLOCKWISE,
        OPT_FORCE_32BIT_IB,
        OPT_OVERWRITE,
        OPT_NODDS,
        OPT_FLIP,
        OPT_FLIPU,
        OPT_FLIPV,
        OPT_FLIPZ,
        OPT_VERT_NORMAL_FORMAT,
        OPT_VERT_UV_FORMAT,
        OPT_VERT_COLOR_FORMAT,
        OPT_NOLOGO,
        OPT_FILELIST,
        OPT_MAX
    };

    static_assert(OPT_MAX <= 32, "dwOptions is a unsigned int bitfield");

    struct SConversion
    {
        wchar_t szSrc[MAX_PATH];
    };

    struct SValue
    {
        const wchar_t*  name;
        uint32_t        value;
    };

    //////////////////////////////////////////////////////////////////////////////
    //////////////////////////////////////////////////////////////////////////////
    //////////////////////////////////////////////////////////////////////////////

    const SValue g_pOptions[] =
    {
        { L"r",         OPT_RECURSIVE },
        { L"ta",        OPT_TOPOLOGICAL_ADJ },
        { L"ga",        OPT_GEOMETRIC_ADJ },
        { L"n",         OPT_NORMALS },
        { L"na",        OPT_WEIGHT_BY_AREA },
        { L"ne",        OPT_WEIGHT_BY_EQUAL },
        { L"t",         OPT_TANGENTS },
        { L"tb",        OPT_CTF },
        { L"op",        OPT_OPTIMIZE },
        { L"oplru",     OPT_OPTIMIZE_LRU },
        { L"c",         OPT_CLEAN },
        { L"o",         OPT_OUTPUTFILE },
        { L"l",         OPT_TOLOWER },
        { L"sdkmesh",   OPT_SDKMESH },
        { L"sdkmesh2",  OPT_SDKMESH_V2 },
        { L"cmo",       OPT_CMO },
        { L"vbo",       OPT_VBO },
        { L"wf",        OPT_WAVEFRONT_OBJ },
        { L"cw",        OPT_CLOCKWISE },
        { L"ib32",      OPT_FORCE_32BIT_IB },
        { L"y",         OPT_OVERWRITE },
        { L"nodds",     OPT_NODDS },
        { L"flip",      OPT_FLIP },
        { L"flipu",     OPT_FLIPU },
        { L"flipv",     OPT_FLIPV },
        { L"flipz",     OPT_FLIPZ },
        { L"fn",        OPT_VERT_NORMAL_FORMAT },
        { L"fuv",       OPT_VERT_UV_FORMAT },
        { L"fc",        OPT_VERT_COLOR_FORMAT },
        { L"nologo",    OPT_NOLOGO },
        { L"flist",     OPT_FILELIST },
        { nullptr,      0 }
    };

    const SValue g_vertexNormalFormats[] =
    {
        { L"float3",    DXGI_FORMAT_R32G32B32_FLOAT },
        { L"float16_4", DXGI_FORMAT_R16G16B16A16_FLOAT },
        { L"r11g11b10", DXGI_FORMAT_R11G11B10_FLOAT },
        { nullptr,      0 }
    };

    const SValue g_vertexUVFormats[] =
    {
        { L"float2",    DXGI_FORMAT_R32G32_FLOAT },
        { L"float16_2", DXGI_FORMAT_R16G16_FLOAT },
        { nullptr,      0 }
    };

    const SValue g_vertexColorFormats[] =
    {
        { L"bgra",      DXGI_FORMAT_B8G8R8A8_UNORM },
        { L"rgba",      DXGI_FORMAT_R8G8B8A8_UNORM },
        { L"float4",    DXGI_FORMAT_R32G32B32A32_FLOAT },
        { L"float16_4", DXGI_FORMAT_R16G16B16A16_FLOAT },
        { L"rgba_10",   DXGI_FORMAT_R10G10B10A2_UNORM },
        { L"r11g11b10", DXGI_FORMAT_R11G11B10_FLOAT },
        { nullptr,      0 }
    };
}

//////////////////////////////////////////////////////////////////////////////
//////////////////////////////////////////////////////////////////////////////
//////////////////////////////////////////////////////////////////////////////

HRESULT LoadFromOBJ(const wchar_t* szFilename,
    std::unique_ptr<Mesh>& inMesh, std::vector<Mesh::Material>& inMaterial,
    bool ccw, bool dds);

//////////////////////////////////////////////////////////////////////////////
//////////////////////////////////////////////////////////////////////////////
//////////////////////////////////////////////////////////////////////////////

namespace
{
    inline HANDLE safe_handle(HANDLE h) noexcept { return (h == INVALID_HANDLE_VALUE) ? nullptr : h; }

    struct find_closer { void operator()(HANDLE h) noexcept { assert(h != INVALID_HANDLE_VALUE); if (h) FindClose(h); } };

    using ScopedFindHandle = std::unique_ptr<void, find_closer>;

#ifdef __PREFAST__
#pragma prefast(disable : 26018, "Only used with static internal arrays")
#endif

    uint32_t LookupByName(const wchar_t* pName, const SValue* pArray)
    {
        while (pArray->name)
        {
            if (!_wcsicmp(pName, pArray->name))
                return pArray->value;

            pArray++;
        }

        return 0;
    }

    void SearchForFiles(const wchar_t* path, std::list<SConversion>& files, bool recursive)
    {
        // Process files
        WIN32_FIND_DATAW findData = {};
        ScopedFindHandle hFile(safe_handle(FindFirstFileExW(path,
            FindExInfoBasic, &findData,
            FindExSearchNameMatch, nullptr,
            FIND_FIRST_EX_LARGE_FETCH)));
        if (hFile)
        {
            for (;;)
            {
                if (!(findData.dwFileAttributes & (FILE_ATTRIBUTE_HIDDEN | FILE_ATTRIBUTE_SYSTEM | FILE_ATTRIBUTE_DIRECTORY)))
                {
                    wchar_t drive[_MAX_DRIVE] = {};
                    wchar_t dir[_MAX_DIR] = {};
                    _wsplitpath_s(path, drive, _MAX_DRIVE, dir, _MAX_DIR, nullptr, 0, nullptr, 0);

                    SConversion conv = {};
                    _wmakepath_s(conv.szSrc, drive, dir, findData.cFileName, nullptr);
                    files.push_back(conv);
                }

                if (!FindNextFileW(hFile.get(), &findData))
                    break;
            }
        }

        // Process directories
        if (recursive)
        {
            wchar_t searchDir[MAX_PATH] = {};
            {
                wchar_t drive[_MAX_DRIVE] = {};
                wchar_t dir[_MAX_DIR] = {};
                _wsplitpath_s(path, drive, _MAX_DRIVE, dir, _MAX_DIR, nullptr, 0, nullptr, 0);
                _wmakepath_s(searchDir, drive, dir, L"*", nullptr);
            }

            hFile.reset(safe_handle(FindFirstFileExW(searchDir,
                FindExInfoBasic, &findData,
                FindExSearchLimitToDirectories, nullptr,
                FIND_FIRST_EX_LARGE_FETCH)));
            if (!hFile)
                return;

            for (;;)
            {
                if (findData.dwFileAttributes & FILE_ATTRIBUTE_DIRECTORY)
                {
                    if (findData.cFileName[0] != L'.')
                    {
                        wchar_t subdir[MAX_PATH] = {};

                        {
                            wchar_t drive[_MAX_DRIVE] = {};
                            wchar_t dir[_MAX_DIR] = {};
                            wchar_t fname[_MAX_FNAME] = {};
                            wchar_t ext[_MAX_FNAME] = {};
                            _wsplitpath_s(path, drive, dir, fname, ext);
                            wcscat_s(dir, findData.cFileName);
                            _wmakepath_s(subdir, drive, dir, fname, ext);
                        }

                        SearchForFiles(subdir, files, recursive);
                    }
                }

                if (!FindNextFileW(hFile.get(), &findData))
                    break;
            }
        }
    }

    void ProcessFileList(std::wifstream& inFile, std::list<SConversion>& files)
    {
        std::list<SConversion> flist;
        std::set<std::wstring> excludes;
        wchar_t fname[1024] = {};
        for (;;)
        {
            inFile >> fname;
            if (!inFile)
                break;

            if (*fname == L'#')
            {
                // Comment
            }
            else if (*fname == L'-')
            {
                if (flist.empty())
                {
                    wprintf(L"WARNING: Ignoring the line '%ls' in -flist\n", fname);
                }
                else
                {
                    if (wcspbrk(fname, L"?*") != nullptr)
                    {
                        std::list<SConversion> removeFiles;
                        SearchForFiles(&fname[1], removeFiles, false);

                        for (auto it : removeFiles)
                        {
                            _wcslwr_s(it.szSrc);
                            excludes.insert(it.szSrc);
                        }
                    }
                    else
                    {
                        std::wstring name = (fname + 1);
                        std::transform(name.begin(), name.end(), name.begin(), towlower);
                        excludes.insert(name);
                    }
                }
            }
            else if (wcspbrk(fname, L"?*") != nullptr)
            {
                SearchForFiles(fname, flist, false);
            }
            else
            {
                SConversion conv = {};
                wcscpy_s(conv.szSrc, MAX_PATH, fname);
                flist.push_back(conv);
            }

            inFile.ignore(1000, '\n');
        }

        inFile.close();

        if (!excludes.empty())
        {
            // Remove any excluded files
            for (auto it = flist.begin(); it != flist.end();)
            {
                std::wstring name = it->szSrc;
                std::transform(name.begin(), name.end(), name.begin(), towlower);
                auto item = it;
                ++it;
                if (excludes.find(name) != excludes.end())
                {
                    flist.erase(item);
                }
            }
        }

        if (flist.empty())
        {
            wprintf(L"WARNING: No file names found in -flist\n");
        }
        else
        {
            files.splice(files.end(), flist);
        }
    }

    void PrintList(size_t cch, const SValue* pValue)
    {
        while (pValue->name)
        {
            size_t cchName = wcslen(pValue->name);

            if (cch + cchName + 2 >= 80)
            {
                wprintf(L"\n      ");
                cch = 6;
            }

            wprintf(L"%ls ", pValue->name);
            cch += cchName + 2;
            pValue++;
        }

        wprintf(L"\n");
    }

    void PrintLogo()
    {
        wchar_t version[32] = {};

        wchar_t appName[_MAX_PATH] = {};
        if (GetModuleFileNameW(nullptr, appName, static_cast<DWORD>(std::size(appName))))
        {
            DWORD size = GetFileVersionInfoSizeW(appName, nullptr);
            if (size > 0)
            {
                auto verInfo = std::make_unique<uint8_t[]>(size);
                if (GetFileVersionInfoW(appName, 0, size, verInfo.get()))
                {
                    LPVOID lpstr = nullptr;
                    UINT strLen = 0;
                    if (VerQueryValueW(verInfo.get(), L"\\StringFileInfo\\040904B0\\ProductVersion", &lpstr, &strLen))
                    {
                        wcsncpy_s(version, reinterpret_cast<const wchar_t*>(lpstr), strLen);
                    }
                }
            }
        }

        if (!*version || wcscmp(version, L"1.0.0.0") == 0)
        {
            swprintf_s(version, L"%03d (library)", DIRECTX_MESH_VERSION);
        }

        wprintf(L"Microsoft (R) MeshConvert Command-line Tool Version %ls\n", version);
        wprintf(L"Copyright (C) Microsoft Corp.\n");
#ifdef _DEBUG
        wprintf(L"*** Debug build ***\n");
#endif
        wprintf(L"\n");
    }

    void PrintUsage()
    {
        PrintLogo();

        wprintf(L"Usage: meshconvert <options> <files>\n");
        wprintf(L"\n");
        wprintf(L"   Input file type must be Wavefront Object (.obj)\n\n");
        wprintf(L"   Output file type:\n");
        wprintf(L"       -sdkmesh        DirectX SDK .sdkmesh format (default)\n");
        wprintf(L"       -sdkmesh2       .sdkmesh format version 2 (PBR materials)\n");
        wprintf(L"       -cmo            Visual Studio Content Pipeline .cmo format\n");
        wprintf(L"       -vbo            Vertex Buffer Object (.vbo) format\n");
        wprintf(L"       -wf             WaveFront Object (.obj) format\n\n");
        wprintf(L"   -r                  wildcard filename search is recursive\n");
        wprintf(L"   -n | -na | -ne      generate normals weighted by angle/area/equal\n");
        wprintf(L"   -t                  generate tangents\n");
        wprintf(L"   -tb                 generate tangents & bi-tangents\n");
        wprintf(L"   -cw                 faces are clockwise (defaults to counter-clockwise)\n");
        wprintf(L"   -op | -oplru        vertex cache optimize the mesh (implies -c)\n");
        wprintf(L"   -c                  mesh cleaning including vertex dups for atttribute sets\n");
        wprintf(L"   -ta | -ga           generate topological vs. geometric adjancecy (def: ta)\n");
        wprintf(L"   -nodds              prevents extension renaming in exported materials\n");
        wprintf(L"   -flip               reverse winding of faces\n");
        wprintf(L"   -flipu              inverts the u texcoords\n");
        wprintf(L"   -flipv              inverts the v texcoords\n");
        wprintf(L"   -flipz              flips the handedness of the positions/normals\n");
        wprintf(L"   -o <filename>       output filename\n");
        wprintf(L"   -l                  force output filename to lower case\n");
        wprintf(L"   -y                  overwrite existing output file (if any)\n");
        wprintf(L"   -nologo             suppress copyright message\n");
        wprintf(L"   -flist <filename>   use text file with a list of input files (one per line)\n");
        wprintf(L"\n       (sdkmesh/sdkmesh2 only)\n");
        wprintf(L"   -ib32               use 32-bit index buffer\n");
        wprintf(L"   -fn <normal-format> format to use for writing normals/tangents/normals\n");
        wprintf(L"   -fuv <uv-format>    format to use for texture coordinates\n");
        wprintf(L"   -fc <color-format>  format to use for writing colors\n");

        wprintf(L"\n   <normal-format>: ");
        PrintList(13, g_vertexNormalFormats);

        wprintf(L"\n   <uv-format>: ");
        PrintList(13, g_vertexUVFormats);

        wprintf(L"\n   <color-format>: ");
        PrintList(13, g_vertexColorFormats);
    }

<<<<<<< HEAD
extern HRESULT LoadFrom_glTF(const wchar_t* szFilename, std::unique_ptr<Mesh>& inMesh, std::vector<Mesh::Material>& inMaterial);
extern HRESULT LoadFrom_glTFBinary(const wchar_t* szFilename, std::unique_ptr<Mesh>& inMesh, std::vector<Mesh::Material>& inMaterial);
extern HRESULT LoadFromOBJ(const wchar_t* szFilename, std::unique_ptr<Mesh>& inMesh, std::vector<Mesh::Material>& inMaterial, bool ccw, bool dds);
=======
    const wchar_t* GetErrorDesc(HRESULT hr)
    {
        static wchar_t desc[1024] = {};

        LPWSTR errorText = nullptr;

        DWORD result = FormatMessageW(FORMAT_MESSAGE_FROM_SYSTEM | FORMAT_MESSAGE_IGNORE_INSERTS | FORMAT_MESSAGE_ALLOCATE_BUFFER,
            nullptr, static_cast<DWORD>(hr),
            MAKELANGID(LANG_NEUTRAL, SUBLANG_DEFAULT), reinterpret_cast<LPWSTR>(&errorText), 0, nullptr);

        *desc = 0;

        if (result > 0 && errorText)
        {
            swprintf_s(desc, L": %ls", errorText);

            size_t len = wcslen(desc);
            if (len >= 2)
            {
                desc[len - 2] = 0;
                desc[len - 1] = 0;
            }

            if (errorText)
                LocalFree(errorText);
        }

        return desc;
    }
}
>>>>>>> 53bc1d6c

//--------------------------------------------------------------------------------------
// Entry-point
//--------------------------------------------------------------------------------------
#ifdef __PREFAST__
#pragma prefast(disable : 28198, "Command-line tool, frees all memory on exit")
#endif

int __cdecl wmain(_In_ int argc, _In_z_count_(argc) wchar_t* argv[])
{
    // Parameters and defaults
    DXGI_FORMAT normalFormat = DXGI_FORMAT_R32G32B32_FLOAT;
    DXGI_FORMAT uvFormat = DXGI_FORMAT_R32G32_FLOAT;
    DXGI_FORMAT colorFormat = DXGI_FORMAT_B8G8R8A8_UNORM;

    wchar_t szOutputFile[MAX_PATH] = {};

    // Set locale for output since GetErrorDesc can get localized strings.
    std::locale::global(std::locale(""));

    // Process command line
    uint32_t dwOptions = 0;
    std::list<SConversion> conversion;

    for (int iArg = 1; iArg < argc; iArg++)
    {
        PWSTR pArg = argv[iArg];

        if (('-' == pArg[0]) || ('/' == pArg[0]))
        {
            pArg++;
            PWSTR pValue;

            for (pValue = pArg; *pValue && (':' != *pValue); pValue++);

            if (*pValue)
                *pValue++ = 0;

            uint32_t dwOption = LookupByName(pArg, g_pOptions);

            if (!dwOption || (dwOptions & (1 << dwOption)))
            {
                wprintf(L"ERROR: unknown command-line option '%ls'\n\n", pArg);
                PrintUsage();
                return 1;
            }

            dwOptions |= (1 << dwOption);

            // Handle options with additional value parameter
            switch (dwOption)
            {
            case OPT_OUTPUTFILE:
            case OPT_VERT_NORMAL_FORMAT:
            case OPT_VERT_UV_FORMAT:
            case OPT_VERT_COLOR_FORMAT:
            case OPT_FILELIST:
                if (!*pValue)
                {
                    if ((iArg + 1 >= argc))
                    {
                        wprintf(L"ERROR: missing value for command-line option '%ls'\n\n", pArg);
                        PrintUsage();
                        return 1;
                    }

                    iArg++;
                    pValue = argv[iArg];
                }
                break;
            }

            switch (dwOption)
            {
            case OPT_OPTIMIZE_LRU:
                dwOptions |= (1 << OPT_OPTIMIZE);
                break;

            case OPT_WEIGHT_BY_AREA:
                if (dwOptions & (1 << OPT_WEIGHT_BY_EQUAL))
                {
                    wprintf(L"Cannot use both na and ne at the same time\n");
                    return 1;
                }
                dwOptions |= (1 << OPT_NORMALS);
                break;

            case OPT_WEIGHT_BY_EQUAL:
                if (dwOptions & (1 << OPT_WEIGHT_BY_AREA))
                {
                    wprintf(L"Cannot use both na and ne at the same time\n");
                    return 1;
                }
                dwOptions |= (1 << OPT_NORMALS);
                break;

            case OPT_OUTPUTFILE:
                wcscpy_s(szOutputFile, MAX_PATH, pValue);
                break;

            case OPT_TOPOLOGICAL_ADJ:
                if (dwOptions & (1 << OPT_GEOMETRIC_ADJ))
                {
                    wprintf(L"Cannot use both ta and ga at the same time\n");
                    return 1;
                }
                break;

            case OPT_GEOMETRIC_ADJ:
                if (dwOptions & (1 << OPT_TOPOLOGICAL_ADJ))
                {
                    wprintf(L"Cannot use both ta and ga at the same time\n");
                    return 1;
                }
                break;

            case OPT_SDKMESH:
            case OPT_SDKMESH_V2:
                if (dwOptions & ((1 << OPT_VBO) | (1 << OPT_CMO) | (1 << OPT_WAVEFRONT_OBJ)))
                {
                    wprintf(L"Can only use one of sdkmesh, cmo, vbo, or wf\n");
                    return 1;
                }
                if (dwOption == OPT_SDKMESH_V2)
                {
                    dwOptions |= (1 << OPT_SDKMESH);
                }
                break;

            case OPT_CMO:
                if (dwOptions & ((1 << OPT_VBO) | (1 << OPT_SDKMESH) | (1 << OPT_WAVEFRONT_OBJ)))
                {
                    wprintf(L"Can only use one of sdkmesh, cmo, vbo, or wf\n");
                    return 1;
                }
                break;

            case OPT_VBO:
                if (dwOptions & ((1 << OPT_SDKMESH) | (1 << OPT_CMO) | (1 << OPT_WAVEFRONT_OBJ)))
                {
                    wprintf(L"Can only use one of sdkmesh, cmo, vbo, or wf\n");
                    return 1;
                }
                break;

            case OPT_WAVEFRONT_OBJ:
                if (dwOptions & ((1 << OPT_VBO) | (1 << OPT_SDKMESH) | (1 << OPT_CMO)))
                {
                    wprintf(L"Can only use one of sdkmesh, cmo, vbo, or wf\n");
                    return 1;
                }
                break;

            case OPT_VERT_NORMAL_FORMAT:
                normalFormat = static_cast<DXGI_FORMAT>(LookupByName(pValue, g_vertexNormalFormats));
                if (!normalFormat)
                {
                    wprintf(L"Invalid value specified with -fn (%ls)\n", pValue);
                    wprintf(L"\n");
                    PrintUsage();
                    return 1;
                }
                break;

            case OPT_VERT_UV_FORMAT:
                uvFormat = static_cast<DXGI_FORMAT>(LookupByName(pValue, g_vertexUVFormats));
                if (!uvFormat)
                {
                    wprintf(L"Invalid value specified with -fuv (%ls)\n", pValue);
                    wprintf(L"\n");
                    PrintUsage();
                    return 1;
                }
                break;

            case OPT_VERT_COLOR_FORMAT:
                colorFormat = static_cast<DXGI_FORMAT>(LookupByName(pValue, g_vertexColorFormats));
                if (!colorFormat)
                {
                    wprintf(L"Invalid value specified with -fc (%ls)\n", pValue);
                    wprintf(L"\n");
                    PrintUsage();
                    return 1;
                }
                break;

            case OPT_FILELIST:
                {
                    std::wifstream inFile(pValue);
                    if (!inFile)
                    {
                        wprintf(L"Error opening -flist file %ls\n", pValue);
                        return 1;
                    }

                    ProcessFileList(inFile, conversion);
                }
                break;
            }
        }
        else if (wcspbrk(pArg, L"?*") != nullptr)
        {
            size_t count = conversion.size();
            SearchForFiles(pArg, conversion, (dwOptions & (1 << OPT_RECURSIVE)) != 0);
            if (conversion.size() <= count)
            {
                wprintf(L"No matching files found for %ls\n", pArg);
                return 1;
            }
        }
        else
        {
            SConversion conv = {};
            wcscpy_s(conv.szSrc, MAX_PATH, pArg);

            conversion.push_back(conv);
        }
    }

    if (conversion.empty())
    {
        PrintUsage();
        return 0;
    }

    if (*szOutputFile && conversion.size() > 1)
    {
        wprintf(L"Cannot use -o with multiple input files\n");
        return 1;
    }

    if (~dwOptions & (1 << OPT_NOLOGO))
        PrintLogo();

    // Process files
    for (auto pConv = conversion.begin(); pConv != conversion.end(); ++pConv)
    {
        wchar_t ext[_MAX_EXT] = {};
        wchar_t fname[_MAX_FNAME] = {};
        _wsplitpath_s(pConv->szSrc, nullptr, 0, nullptr, 0, fname, _MAX_FNAME, ext, _MAX_EXT);

        if (pConv != conversion.begin())
            wprintf(L"\n");

        wprintf(L"reading %ls", pConv->szSrc);
        fflush(stdout);

        std::unique_ptr<Mesh> inMesh;
        std::vector<Mesh::Material> inMaterial;
        HRESULT hr = E_NOTIMPL;
        if (_wcsicmp(ext, L".vbo") == 0)
        {
            hr = Mesh::CreateFromVBO(pConv->szSrc, inMesh);
        }
        else if (_wcsicmp(ext, L".sdkmesh") == 0)
        {
            wprintf(L"\nERROR: Importing SDKMESH files not supported\n");
            return 1;
        }
        else if (_wcsicmp(ext, L".cmo") == 0)
        {
            wprintf(L"\nERROR: Importing Visual Studio CMO files not supported\n");
            return 1;
        }
        else if (_wcsicmp(ext, L".x") == 0)
        {
            wprintf(L"\nERROR: Legacy Microsoft X files not supported\n");
            return 1;
        }
        else if (_wcsicmp(ext, L".fbx") == 0)
        {
            wprintf(L"\nERROR: Autodesk FBX files not supported\n");
            return 1;
        }
        else if (_wcsicmp(ext, L".gltf") == 0)
        {
            hr = LoadFrom_glTF(pConv->szSrc, inMesh, inMaterial);
        }
        else if (_wcsicmp(ext, L".glb") == 0)
        {
            hr = LoadFrom_glTFBinary(pConv->szSrc, inMesh, inMaterial);
        }
        else
        {
            hr = LoadFromOBJ(pConv->szSrc, inMesh, inMaterial,
                (dwOptions & (1 << OPT_CLOCKWISE)) ? false : true,
                (dwOptions & (1 << OPT_NODDS)) ? false : true);
        }
        if (FAILED(hr))
        {
            wprintf(L" FAILED (%08X%ls)\n", static_cast<unsigned int>(hr), GetErrorDesc(hr));
            return 1;
        }

        size_t nVerts = inMesh->GetVertexCount();
        size_t nFaces = inMesh->GetFaceCount();

        if (!nVerts || !nFaces)
        {
            wprintf(L"\nERROR: Invalid mesh\n");
            return 1;
        }

        assert(inMesh->GetPositionBuffer() != nullptr);
        assert(inMesh->GetIndexBuffer() != nullptr);

        wprintf(L"\n%zu vertices, %zu faces", nVerts, nFaces);

        if (dwOptions & (1 << OPT_FLIPU))
        {
            hr = inMesh->InvertUTexCoord();
            if (FAILED(hr))
            {
                wprintf(L"\nERROR: Failed inverting u texcoord (%08X%ls)\n",
                    static_cast<unsigned int>(hr), GetErrorDesc(hr));
                return 1;
            }
        }

        if (dwOptions & (1 << OPT_FLIPV))
        {
            hr = inMesh->InvertVTexCoord();
            if (FAILED(hr))
            {
                wprintf(L"\nERROR: Failed inverting v texcoord (%08X%ls)\n",
                    static_cast<unsigned int>(hr), GetErrorDesc(hr));
                return 1;
            }
        }

        if (dwOptions & (1 << OPT_FLIPZ))
        {
            hr = inMesh->ReverseHandedness();
            if (FAILED(hr))
            {
                wprintf(L"\nERROR: Failed reversing handedness (%08X%ls)\n",
                    static_cast<unsigned int>(hr), GetErrorDesc(hr));
                return 1;
            }
        }

        // Prepare mesh for processing
        if (dwOptions & ((1 << OPT_OPTIMIZE) | (1 << OPT_CLEAN)))
        {
            // Adjacency
            float epsilon = (dwOptions & (1 << OPT_GEOMETRIC_ADJ)) ? 1e-5f : 0.f;

            hr = inMesh->GenerateAdjacency(epsilon);
            if (FAILED(hr))
            {
                wprintf(L"\nERROR: Failed generating adjacency (%08X%ls)\n",
                    static_cast<unsigned int>(hr), GetErrorDesc(hr));
                return 1;
            }

            // Validation
            std::wstring msgs;
            hr = inMesh->Validate(VALIDATE_BACKFACING, &msgs);
            if (!msgs.empty())
            {
                wprintf(L"\nWARNING: \n");
                wprintf(L"%ls", msgs.c_str());
            }

            // Clean (also handles attribute reuse split if needed)
            hr = inMesh->Clean();
            if (FAILED(hr))
            {
                wprintf(L"\nERROR: Failed mesh clean (%08X%ls)\n",
                    static_cast<unsigned int>(hr), GetErrorDesc(hr));
                return 1;
            }
            else
            {
                size_t nNewVerts = inMesh->GetVertexCount();
                if (nVerts != nNewVerts)
                {
                    wprintf(L" [%zu vertex dups] ", nNewVerts - nVerts);
                    nVerts = nNewVerts;
                }
            }
        }

        if (!inMesh->GetNormalBuffer())
        {
            dwOptions |= 1 << OPT_NORMALS;
        }

        if (!inMesh->GetTangentBuffer() && (dwOptions & (1 << OPT_CMO)))
        {
            dwOptions |= 1 << OPT_TANGENTS;
        }

        // Compute vertex normals from faces
        if ((dwOptions & (1 << OPT_NORMALS))
            || ((dwOptions & ((1 << OPT_TANGENTS) | (1 << OPT_CTF))) && !inMesh->GetNormalBuffer()))
        {
            CNORM_FLAGS flags = CNORM_DEFAULT;

            if (dwOptions & (1 << OPT_WEIGHT_BY_EQUAL))
            {
                flags |= CNORM_WEIGHT_EQUAL;
            }
            else if (dwOptions & (1 << OPT_WEIGHT_BY_AREA))
            {
                flags |= CNORM_WEIGHT_BY_AREA;
            }

            if (dwOptions & (1 << OPT_CLOCKWISE))
            {
                flags |= CNORM_WIND_CW;
            }

            hr = inMesh->ComputeNormals(flags);
            if (FAILED(hr))
            {
                wprintf(L"\nERROR: Failed computing normals (flags:%lX, %08X%ls)\n",
                    flags, static_cast<unsigned int>(hr), GetErrorDesc(hr));
                return 1;
            }
        }

        // Compute tangents and bitangents
        if (dwOptions & ((1 << OPT_TANGENTS) | (1 << OPT_CTF)))
        {
            if (!inMesh->GetTexCoordBuffer())
            {
                wprintf(L"\nERROR: Computing tangents/bi-tangents requires texture coordinates\n");
                return 1;
            }

            hr = inMesh->ComputeTangentFrame((dwOptions & (1 << OPT_CTF)) ? true : false);
            if (FAILED(hr))
            {
                wprintf(L"\nERROR: Failed computing tangent frame (%08X%ls)\n",
                    static_cast<unsigned int>(hr), GetErrorDesc(hr));
                return 1;
            }
        }

        // Perform attribute and vertex-cache optimization
        if (dwOptions & (1 << OPT_OPTIMIZE))
        {
            assert(inMesh->GetAdjacencyBuffer() != nullptr);

            float acmr, atvr;
            ComputeVertexCacheMissRate(inMesh->GetIndexBuffer(), nFaces, nVerts, OPTFACES_V_DEFAULT, acmr, atvr);

            wprintf(L" [ACMR %f, ATVR %f] ", acmr, atvr);

            hr = inMesh->Optimize((dwOptions & (1 << OPT_OPTIMIZE_LRU)) ? true : false);
            if (FAILED(hr))
            {
                wprintf(L"\nERROR: Failed vertex-cache optimization (%08X%ls)\n",
                    static_cast<unsigned int>(hr), GetErrorDesc(hr));
                return 1;
            }
        }

        if (dwOptions & (1 << OPT_FLIP))
        {
            hr = inMesh->ReverseWinding();
            if (FAILED(hr))
            {
                wprintf(L"\nERROR: Failed reversing winding (%08X%ls)\n",
                    static_cast<unsigned int>(hr), GetErrorDesc(hr));
                return 1;
            }
        }

        // Write results
        wprintf(L"\n\t->\n");

        if (dwOptions & (1 << OPT_OPTIMIZE))
        {
            float acmr, atvr;
            ComputeVertexCacheMissRate(inMesh->GetIndexBuffer(), nFaces, nVerts, OPTFACES_V_DEFAULT, acmr, atvr);

            wprintf(L" [ACMR %f, ATVR %f] ", acmr, atvr);
        }

        wchar_t outputPath[MAX_PATH] = {};
        wchar_t outputExt[_MAX_EXT] = {};

        if (*szOutputFile)
        {
            wcscpy_s(outputPath, szOutputFile);

            _wsplitpath_s(szOutputFile, nullptr, 0, nullptr, 0, nullptr, 0, outputExt, _MAX_EXT);
        }
        else
        {
            if (dwOptions & (1 << OPT_VBO))
            {
                wcscpy_s(outputExt, L".vbo");
            }
            else if (dwOptions & (1 << OPT_CMO))
            {
                wcscpy_s(outputExt, L".cmo");
            }
            else if (dwOptions & (1 << OPT_WAVEFRONT_OBJ))
            {
                wcscpy_s(outputExt, L".obj");
            }
            else
            {
                wcscpy_s(outputExt, L".sdkmesh");
            }

            wchar_t outFilename[_MAX_FNAME] = {};
            wcscpy_s(outFilename, fname);

            _wmakepath_s(outputPath, nullptr, nullptr, outFilename, outputExt);
        }

        if (dwOptions & (1 << OPT_TOLOWER))
        {
            (void)_wcslwr_s(outputPath);
        }

        if (~dwOptions & (1 << OPT_OVERWRITE))
        {
            if (GetFileAttributesW(outputPath) != INVALID_FILE_ATTRIBUTES)
            {
                wprintf(L"\nERROR: Output file already exists, use -y to overwrite:\n'%ls'\n", outputPath);
                return 1;
            }
        }

        if (!_wcsicmp(outputExt, L".vbo"))
        {
            if (!inMesh->GetNormalBuffer() || !inMesh->GetTexCoordBuffer())
            {
                wprintf(L"\nERROR: VBO requires position, normal, and texcoord\n");
                return 1;
            }

            if (!inMesh->Is16BitIndexBuffer() || (dwOptions & (1 << OPT_FORCE_32BIT_IB)))
            {
                wprintf(L"\nERROR: VBO only supports 16-bit indices\n");
                return 1;
            }

            hr = inMesh->ExportToVBO(outputPath);
        }
        else if (!_wcsicmp(outputExt, L".sdkmesh"))
        {
            hr = inMesh->ExportToSDKMESH(
                outputPath,
                inMaterial.size(), inMaterial.empty() ? nullptr : inMaterial.data(),
                (dwOptions & (1 << OPT_FORCE_32BIT_IB)) ? true : false,
                (dwOptions & (1 << OPT_SDKMESH_V2)) ? true : false,
                normalFormat,
                uvFormat,
                colorFormat);
        }
        else if (!_wcsicmp(outputExt, L".cmo"))
        {
            if (!inMesh->GetNormalBuffer() || !inMesh->GetTexCoordBuffer() || !inMesh->GetTangentBuffer())
            {
                wprintf(L"\nERROR: Visual Studio CMO requires position, normal, tangents, and texcoord\n");
                return 1;
            }

            if (!inMesh->Is16BitIndexBuffer() || (dwOptions & (1 << OPT_FORCE_32BIT_IB)))
            {
                wprintf(L"\nERROR: Visual Studio CMO only supports 16-bit indices\n");
                return 1;
            }

            hr = inMesh->ExportToCMO(outputPath, inMaterial.size(), inMaterial.empty() ? nullptr : inMaterial.data());
        }
        else if (!_wcsicmp(outputExt, L".obj") || !_wcsicmp(outputExt, L"._obj"))
        {
            hr = inMesh->ExportToOBJ(outputPath, inMaterial.size(), inMaterial.empty() ? nullptr : inMaterial.data());
        }
        else if (!_wcsicmp(outputExt, L".x"))
        {
            wprintf(L"\nERROR: Legacy Microsoft X files not supported\n");
            return 1;
        }
        else
        {
            wprintf(L"\nERROR: Unknown output file type '%ls'\n", outputExt);
            return 1;
        }

        if (FAILED(hr))
        {
            wprintf(L"\nERROR: Failed write (%08X%ls):-> '%ls'\n",
                static_cast<unsigned int>(hr), GetErrorDesc(hr), outputPath);
            return 1;
        }

        wprintf(L" %zu vertices, %zu faces written:\n'%ls'\n", nVerts, nFaces, outputPath);
    }

    return 0;
}<|MERGE_RESOLUTION|>--- conflicted
+++ resolved
@@ -161,6 +161,11 @@
 //////////////////////////////////////////////////////////////////////////////
 //////////////////////////////////////////////////////////////////////////////
 
+HRESULT LoadFrom_glTF(const wchar_t* szFilename,
+    std::unique_ptr<Mesh>& inMesh, std::vector<Mesh::Material>& inMaterial);
+HRESULT LoadFrom_glTFBinary(const wchar_t* szFilename,
+    std::unique_ptr<Mesh>& inMesh, std::vector<Mesh::Material>& inMaterial);
+
 HRESULT LoadFromOBJ(const wchar_t* szFilename,
     std::unique_ptr<Mesh>& inMesh, std::vector<Mesh::Material>& inMaterial,
     bool ccw, bool dds);
@@ -455,11 +460,6 @@
         PrintList(13, g_vertexColorFormats);
     }
 
-<<<<<<< HEAD
-extern HRESULT LoadFrom_glTF(const wchar_t* szFilename, std::unique_ptr<Mesh>& inMesh, std::vector<Mesh::Material>& inMaterial);
-extern HRESULT LoadFrom_glTFBinary(const wchar_t* szFilename, std::unique_ptr<Mesh>& inMesh, std::vector<Mesh::Material>& inMaterial);
-extern HRESULT LoadFromOBJ(const wchar_t* szFilename, std::unique_ptr<Mesh>& inMesh, std::vector<Mesh::Material>& inMaterial, bool ccw, bool dds);
-=======
     const wchar_t* GetErrorDesc(HRESULT hr)
     {
         static wchar_t desc[1024] = {};
@@ -490,7 +490,6 @@
         return desc;
     }
 }
->>>>>>> 53bc1d6c
 
 //--------------------------------------------------------------------------------------
 // Entry-point
